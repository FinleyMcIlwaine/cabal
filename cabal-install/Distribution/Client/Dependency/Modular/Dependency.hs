{-# LANGUAGE DeriveFunctor #-}
<<<<<<< HEAD
=======
{-# LANGUAGE RecordWildCards #-}
>>>>>>> 4e873363
module Distribution.Client.Dependency.Modular.Dependency (
    -- * Variables
    Var(..)
  , simplifyVar
  , showVar
<<<<<<< HEAD
=======
  , varPI
>>>>>>> 4e873363
    -- * Conflict sets
  , ConflictSet
  , showCS
    -- * Constrained instances
  , CI(..)
  , showCI
  , merge
    -- * Flagged dependencies
  , FlaggedDeps
  , FlaggedDep(..)
  , TrueFlaggedDeps
  , FalseFlaggedDeps
  , Dep(..)
  , showDep
<<<<<<< HEAD
=======
  , flattenFlaggedDeps
  , QualifyOptions(..)
  , qualifyDeps
>>>>>>> 4e873363
    -- ** Setting/forgetting components
  , forgetCompOpenGoal
  , setCompFlaggedDeps
    -- ** Selecting subsets
  , nonSetupDeps
  , setupDeps
  , select
    -- * Reverse dependency map
  , RevDepMap
    -- * Goals
  , Goal(..)
  , GoalReason(..)
  , GoalReasonChain
  , QGoalReasonChain
  , ResetGoal(..)
  , toConflictSet
  , goalReasonToVars
  , goalReasonChainToVars
  , goalReasonChainsToVars
    -- * Open goals
  , OpenGoal(..)
  , close
    -- * Version ranges pairsed with origins (goals)
  , VROrigin
  , collapse
  ) where

import Prelude hiding (pi)

import Data.List (intercalate)
import Data.Map (Map)
import Data.Maybe (mapMaybe)
import Data.Set (Set)
import qualified Data.List as L
import qualified Data.Set  as S

import Distribution.Client.Dependency.Modular.Flag
import Distribution.Client.Dependency.Modular.Package
import Distribution.Client.Dependency.Modular.Version

import Distribution.Client.ComponentDeps (Component(..))

{-------------------------------------------------------------------------------
  Variables
-------------------------------------------------------------------------------}

-- | The type of variables that play a role in the solver.
-- Note that the tree currently does not use this type directly,
-- and rather has separate tree nodes for the different types of
-- variables. This fits better with the fact that in most cases,
-- these have to be treated differently.
--
-- TODO: This isn't the ideal location to declare the type,
-- but we need them for constrained instances.
data Var qpn = P qpn | F (FN qpn) | S (SN qpn)
  deriving (Eq, Ord, Show, Functor)

-- | For computing conflict sets, we map flag choice vars to a
-- single flag choice. This means that all flag choices are treated
-- as interdependent. So if one flag of a package ends up in a
-- conflict set, then all flags are being treated as being part of
-- the conflict set.
simplifyVar :: Var qpn -> Var qpn
simplifyVar (P qpn)       = P qpn
simplifyVar (F (FN pi _)) = F (FN pi (mkFlag "flag"))
simplifyVar (S qsn)       = S qsn

showVar :: Var QPN -> String
showVar (P qpn) = showQPN qpn
showVar (F qfn) = showQFN qfn
showVar (S qsn) = showQSN qsn

<<<<<<< HEAD
=======
-- | Extract the package instance from a Var
varPI :: Var QPN -> (QPN, Maybe I)
varPI (P qpn)               = (qpn, Nothing)
varPI (F (FN (PI qpn i) _)) = (qpn, Just i)
varPI (S (SN (PI qpn i) _)) = (qpn, Just i)

>>>>>>> 4e873363
{-------------------------------------------------------------------------------
  Conflict sets
-------------------------------------------------------------------------------}

type ConflictSet qpn = Set (Var qpn)

showCS :: ConflictSet QPN -> String
showCS = intercalate ", " . L.map showVar . S.toList

{-------------------------------------------------------------------------------
  Constrained instances
-------------------------------------------------------------------------------}

-- | Constrained instance. If the choice has already been made, this is
-- a fixed instance, and we record the package name for which the choice
-- is for convenience. Otherwise, it is a list of version ranges paired with
-- the goals / variables that introduced them.
data CI qpn = Fixed I (Goal qpn) | Constrained [VROrigin qpn]
  deriving (Eq, Show, Functor)

showCI :: CI QPN -> String
showCI (Fixed i _)      = "==" ++ showI i
showCI (Constrained vr) = showVR (collapse vr)

-- | Merge constrained instances. We currently adopt a lazy strategy for
-- merging, i.e., we only perform actual checking if one of the two choices
-- is fixed. If the merge fails, we return a conflict set indicating the
-- variables responsible for the failure, as well as the two conflicting
-- fragments.
--
-- Note that while there may be more than one conflicting pair of version
-- ranges, we only return the first we find.
--
-- TODO: Different pairs might have different conflict sets. We're
-- obviously interested to return a conflict that has a "better" conflict
-- set in the sense the it contains variables that allow us to backjump
-- further. We might apply some heuristics here, such as to change the
-- order in which we check the constraints.
merge :: Ord qpn => CI qpn -> CI qpn -> Either (ConflictSet qpn, (CI qpn, CI qpn)) (CI qpn)
merge c@(Fixed i g1)       d@(Fixed j g2)
  | i == j                                    = Right c
  | otherwise                                 = Left (S.union (toConflictSet g1) (toConflictSet g2), (c, d))
merge c@(Fixed (I v _) g1)   (Constrained rs) = go rs -- I tried "reverse rs" here, but it seems to slow things down ...
  where
    go []              = Right c
    go (d@(vr, g2) : vrs)
      | checkVR vr v   = go vrs
      | otherwise      = Left (S.union (toConflictSet g1) (toConflictSet g2), (c, Constrained [d]))
merge c@(Constrained _)    d@(Fixed _ _)      = merge d c
merge   (Constrained rs)     (Constrained ss) = Right (Constrained (rs ++ ss))

{-------------------------------------------------------------------------------
  Flagged dependencies
-------------------------------------------------------------------------------}

-- | Flagged dependencies
--
-- 'FlaggedDeps' is the modular solver's view of a packages dependencies:
-- rather than having the dependencies indexed by component, each dependency
-- defines what component it is in.
--
-- However, top-level goals are also modelled as dependencies, but of course
-- these don't actually belong in any component of any package. Therefore, we
-- parameterize 'FlaggedDeps' and derived datatypes with a type argument that
-- specifies whether or not we have a component: we only ever instantiate this
-- type argument with @()@ for top-level goals, or 'Component' for everything
-- else (we could express this as a kind at the type-level, but that would
-- require a very recent GHC).
--
-- Note however, crucially, that independent of the type parameters, the list
-- of dependencies underneath a flag choice or stanza choices _always_ uses
-- Component as the type argument. This is important: when we pick a value for
-- a flag, we _must_ know what component the new dependencies belong to, or
-- else we don't be able to construct fine-grained reverse dependencies.
type FlaggedDeps comp qpn = [FlaggedDep comp qpn]

-- | Flagged dependencies can either be plain dependency constraints,
-- or flag-dependent dependency trees.
data FlaggedDep comp qpn =
    Flagged (FN qpn) FInfo (TrueFlaggedDeps qpn) (FalseFlaggedDeps qpn)
  | Stanza  (SN qpn)       (TrueFlaggedDeps qpn)
  | Simple (Dep qpn) comp
  deriving (Eq, Show, Functor)

<<<<<<< HEAD
=======
-- | Conversatively flatten out flagged dependencies
--
-- NOTE: We do not filter out duplicates.
flattenFlaggedDeps :: FlaggedDeps Component qpn -> [(Dep qpn, Component)]
flattenFlaggedDeps = concatMap aux
  where
    aux :: FlaggedDep Component qpn -> [(Dep qpn, Component)]
    aux (Flagged _ _ t f) = flattenFlaggedDeps t ++ flattenFlaggedDeps f
    aux (Stanza  _   t)   = flattenFlaggedDeps t
    aux (Simple d c)      = [(d, c)]

>>>>>>> 4e873363
type TrueFlaggedDeps  qpn = FlaggedDeps Component qpn
type FalseFlaggedDeps qpn = FlaggedDeps Component qpn

-- | A dependency (constraint) associates a package name with a
-- constrained instance.
data Dep qpn = Dep qpn (CI qpn)
  deriving (Eq, Show, Functor)

showDep :: Dep QPN -> String
showDep (Dep qpn (Fixed i (Goal v _))          ) =
  (if P qpn /= v then showVar v ++ " => " else "") ++
  showQPN qpn ++ "==" ++ showI i
showDep (Dep qpn (Constrained [(vr, Goal v _)])) =
  showVar v ++ " => " ++ showQPN qpn ++ showVR vr
showDep (Dep qpn ci                            ) =
  showQPN qpn ++ showCI ci

<<<<<<< HEAD
=======
-- | Options for goal qualification (used in 'qualifyDeps')
--
-- See also 'defaultQualifyOptions'
data QualifyOptions = QO {
    -- | Do we have a version of base relying on another version of base?
    qoBaseShim :: Bool

    -- Should dependencies of the setup script be treated as independent?
  , qoSetupIndependent :: Bool
  }
  deriving Show

-- | Apply built-in rules for package qualifiers
--
-- NOTE: It's the _dependencies_ of a package that may or may not be independent
-- from the package itself. Package flag choices must of course be consistent.
qualifyDeps :: QualifyOptions -> QPN -> FlaggedDeps Component PN -> FlaggedDeps Component QPN
qualifyDeps QO{..} (Q pp' pn) = go
  where
    -- The Base qualifier does not get inherited
    pp :: PP
    pp = (if qoBaseShim then stripBase else id) pp'

    go :: FlaggedDeps Component PN -> FlaggedDeps Component QPN
    go = map go1

    go1 :: FlaggedDep Component PN -> FlaggedDep Component QPN
    go1 (Flagged fn nfo t f) = Flagged (fmap (Q pp) fn) nfo (go t) (go f)
    go1 (Stanza  sn     t)   = Stanza  (fmap (Q pp) sn)     (go t)
    go1 (Simple dep comp)    = Simple (goD dep comp) comp

    goD :: Dep PN -> Component -> Dep QPN
    goD dep comp
      | qBase  dep  = fmap (Q (Base  pn pp)) dep
      | qSetup comp = fmap (Q (Setup pn pp)) dep
      | otherwise   = fmap (Q           pp ) dep

    -- Should we qualify this goal with the 'Base' package path?
    qBase :: Dep PN -> Bool
    qBase (Dep dep _ci) = qoBaseShim && unPackageName dep == "base"

    -- Should we qualify this goal with the 'Setup' packaeg path?
    qSetup :: Component -> Bool
    qSetup comp = qoSetupIndependent && comp == ComponentSetup

>>>>>>> 4e873363
{-------------------------------------------------------------------------------
  Setting/forgetting the Component
-------------------------------------------------------------------------------}

forgetCompOpenGoal :: OpenGoal Component -> OpenGoal ()
forgetCompOpenGoal = mapCompOpenGoal $ const ()

setCompFlaggedDeps :: Component -> FlaggedDeps () qpn -> FlaggedDeps Component qpn
setCompFlaggedDeps = mapCompFlaggedDeps . const

{-------------------------------------------------------------------------------
  Auxiliary: Mapping over the Component goal

  We don't export these, because the only type instantiations for 'a' and 'b'
  here should be () or Component. (We could express this at the type level
  if we relied on newer versions of GHC.)
-------------------------------------------------------------------------------}

mapCompOpenGoal :: (a -> b) -> OpenGoal a -> OpenGoal b
mapCompOpenGoal g (OpenGoal d gr) = OpenGoal (mapCompFlaggedDep g d) gr

mapCompFlaggedDeps :: (a -> b) -> FlaggedDeps a qpn -> FlaggedDeps b qpn
mapCompFlaggedDeps = L.map . mapCompFlaggedDep

mapCompFlaggedDep :: (a -> b) -> FlaggedDep a qpn -> FlaggedDep b qpn
mapCompFlaggedDep _ (Flagged fn nfo t f) = Flagged fn nfo   t f
mapCompFlaggedDep _ (Stanza  sn     t  ) = Stanza  sn       t
mapCompFlaggedDep g (Simple  pn a      ) = Simple  pn (g a)

{-------------------------------------------------------------------------------
  Selecting FlaggedDeps subsets

  (Correspond to the functions with the same names in ComponentDeps).
-------------------------------------------------------------------------------}

nonSetupDeps :: FlaggedDeps Component a -> FlaggedDeps Component a
nonSetupDeps = select (/= ComponentSetup)

setupDeps :: FlaggedDeps Component a -> FlaggedDeps Component a
setupDeps = select (== ComponentSetup)

-- | Select the dependencies of a given component
--
-- The modular solver kind of flattens the dependency trees from the .cabal
-- file, putting the component of each dependency at the leaves, rather than
-- indexing per component. For instance, package C might have flagged deps that
-- look something like
--
-- > Flagged <flagName> ..
-- >   [Simple <package A> ComponentLib]
-- >   [Simple <package B> ComponentLib]
--
-- indicating that the library component of C relies on either A or B, depending
-- on the flag. This makes it somewhat awkward however to extract certain kinds
-- of dependencies. In particular, extracting, say, the setup dependencies from
-- the above set of dependencies could either return the empty list, or else
--
-- > Flagged <flagName> ..
-- >   []
-- >   []
--
-- Both answers are reasonable; we opt to return the empty list in this
-- case, as it results in simpler search trees in the builder.
--
-- (Note that the builder already introduces separate goals for all flags of a
-- package, independently of whether or not they are used in any component, so
-- we don't have to worry about preserving flags here.)
select :: (Component -> Bool) -> FlaggedDeps Component a -> FlaggedDeps Component a
select p = mapMaybe go
  where
    go :: FlaggedDep Component a -> Maybe (FlaggedDep Component a)
    go (Flagged fn nfo  t f) = let t' = mapMaybe go t
                                   f' = mapMaybe go f
                               in if null t' && null f'
                                     then Nothing
                                     else Just $ Flagged fn nfo t' f'
    go (Stanza  sn      t  ) = let t' = mapMaybe go t
                               in if null t'
                                     then Nothing
                                     else Just $ Stanza  sn     t'
    go (Simple  pn comp    ) = if p comp then Just $ Simple pn comp
                                         else Nothing

{-------------------------------------------------------------------------------
  Reverse dependency map
-------------------------------------------------------------------------------}

-- | A map containing reverse dependencies between qualified
-- package names.
type RevDepMap = Map QPN [(Component, QPN)]

{-------------------------------------------------------------------------------
  Goals
-------------------------------------------------------------------------------}

-- | Goals are solver variables paired with information about
-- why they have been introduced.
data Goal qpn = Goal (Var qpn) (GoalReasonChain qpn)
  deriving (Eq, Show, Functor)

-- | Reasons why a goal can be added to a goal set.
data GoalReason qpn =
    UserGoal
  | PDependency (PI qpn)
  | FDependency (FN qpn) Bool
  | SDependency (SN qpn)
  deriving (Eq, Show, Functor)

-- | The first element is the immediate reason. The rest are the reasons
-- for the reasons ...
type GoalReasonChain qpn = [GoalReason qpn]

type QGoalReasonChain = GoalReasonChain QPN

class ResetGoal f where
  resetGoal :: Goal qpn -> f qpn -> f qpn

instance ResetGoal CI where
  resetGoal g (Fixed i _)       = Fixed i g
  resetGoal g (Constrained vrs) = Constrained (L.map (\ (x, y) -> (x, resetGoal g y)) vrs)

instance ResetGoal Dep where
  resetGoal g (Dep qpn ci) = Dep qpn (resetGoal g ci)

instance ResetGoal Goal where
  resetGoal = const

-- | Compute a conflic set from a goal. The conflict set contains the
-- closure of goal reasons as well as the variable of the goal itself.
toConflictSet :: Ord qpn => Goal qpn -> ConflictSet qpn
toConflictSet (Goal g grs) = S.insert (simplifyVar g) (goalReasonChainToVars grs)

goalReasonToVars :: GoalReason qpn -> ConflictSet qpn
goalReasonToVars UserGoal                 = S.empty
goalReasonToVars (PDependency (PI qpn _)) = S.singleton (P qpn)
goalReasonToVars (FDependency qfn _)      = S.singleton (simplifyVar (F qfn))
goalReasonToVars (SDependency qsn)        = S.singleton (S qsn)

goalReasonChainToVars :: Ord qpn => GoalReasonChain qpn -> ConflictSet qpn
goalReasonChainToVars = S.unions . L.map goalReasonToVars

goalReasonChainsToVars :: Ord qpn => [GoalReasonChain qpn] -> ConflictSet qpn
goalReasonChainsToVars = S.unions . L.map goalReasonChainToVars

{-------------------------------------------------------------------------------
  Open goals
-------------------------------------------------------------------------------}

-- | For open goals as they occur during the build phase, we need to store
-- additional information about flags.
data OpenGoal comp = OpenGoal (FlaggedDep comp QPN) QGoalReasonChain
  deriving (Eq, Show)

-- | Closes a goal, i.e., removes all the extraneous information that we
-- need only during the build phase.
close :: OpenGoal comp -> Goal QPN
close (OpenGoal (Simple (Dep qpn _) _) gr) = Goal (P qpn) gr
close (OpenGoal (Flagged qfn _ _ _ )   gr) = Goal (F qfn) gr
close (OpenGoal (Stanza  qsn _)        gr) = Goal (S qsn) gr

{-------------------------------------------------------------------------------
  Version ranges paired with origins
-------------------------------------------------------------------------------}

type VROrigin qpn = (VR, Goal qpn)

-- | Helper function to collapse a list of version ranges with origins into
-- a single, simplified, version range.
collapse :: [VROrigin qpn] -> VR
collapse = simplifyVR . L.foldr (.&&.) anyVR . L.map fst<|MERGE_RESOLUTION|>--- conflicted
+++ resolved
@@ -1,17 +1,11 @@
 {-# LANGUAGE DeriveFunctor #-}
-<<<<<<< HEAD
-=======
 {-# LANGUAGE RecordWildCards #-}
->>>>>>> 4e873363
 module Distribution.Client.Dependency.Modular.Dependency (
     -- * Variables
     Var(..)
   , simplifyVar
   , showVar
-<<<<<<< HEAD
-=======
   , varPI
->>>>>>> 4e873363
     -- * Conflict sets
   , ConflictSet
   , showCS
@@ -26,12 +20,9 @@
   , FalseFlaggedDeps
   , Dep(..)
   , showDep
-<<<<<<< HEAD
-=======
   , flattenFlaggedDeps
   , QualifyOptions(..)
   , qualifyDeps
->>>>>>> 4e873363
     -- ** Setting/forgetting components
   , forgetCompOpenGoal
   , setCompFlaggedDeps
@@ -104,15 +95,12 @@
 showVar (F qfn) = showQFN qfn
 showVar (S qsn) = showQSN qsn
 
-<<<<<<< HEAD
-=======
 -- | Extract the package instance from a Var
 varPI :: Var QPN -> (QPN, Maybe I)
 varPI (P qpn)               = (qpn, Nothing)
 varPI (F (FN (PI qpn i) _)) = (qpn, Just i)
 varPI (S (SN (PI qpn i) _)) = (qpn, Just i)
 
->>>>>>> 4e873363
 {-------------------------------------------------------------------------------
   Conflict sets
 -------------------------------------------------------------------------------}
@@ -197,8 +185,6 @@
   | Simple (Dep qpn) comp
   deriving (Eq, Show, Functor)
 
-<<<<<<< HEAD
-=======
 -- | Conversatively flatten out flagged dependencies
 --
 -- NOTE: We do not filter out duplicates.
@@ -210,7 +196,6 @@
     aux (Stanza  _   t)   = flattenFlaggedDeps t
     aux (Simple d c)      = [(d, c)]
 
->>>>>>> 4e873363
 type TrueFlaggedDeps  qpn = FlaggedDeps Component qpn
 type FalseFlaggedDeps qpn = FlaggedDeps Component qpn
 
@@ -228,8 +213,6 @@
 showDep (Dep qpn ci                            ) =
   showQPN qpn ++ showCI ci
 
-<<<<<<< HEAD
-=======
 -- | Options for goal qualification (used in 'qualifyDeps')
 --
 -- See also 'defaultQualifyOptions'
@@ -275,7 +258,6 @@
     qSetup :: Component -> Bool
     qSetup comp = qoSetupIndependent && comp == ComponentSetup
 
->>>>>>> 4e873363
 {-------------------------------------------------------------------------------
   Setting/forgetting the Component
 -------------------------------------------------------------------------------}
