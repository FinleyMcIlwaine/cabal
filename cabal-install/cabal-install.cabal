--- conflicted
+++ resolved
@@ -225,14 +225,9 @@
         array      >= 0.4      && < 0.6,
         base       >= 4.5      && < 5,
         binary     >= 0.5      && < 0.9,
-<<<<<<< HEAD
         byteable   >= 0.1      && < 0.2,
-        bytestring >= 0.9      && < 0.11,
-        Cabal      >= 1.23.2   && < 1.24,
-=======
         bytestring >= 0.9      && < 1,
         Cabal      >= 1.24     && < 1.25,
->>>>>>> 8ca942c5
         containers >= 0.4      && < 0.6,
         cryptohash >= 0.11     && < 0.12,
         filepath   >= 1.3      && < 1.5,
