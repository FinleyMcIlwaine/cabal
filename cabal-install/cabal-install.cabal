Name:               cabal-install
<<<<<<< HEAD
Version:            1.24.0.0
=======
Version:            1.25.0.0
>>>>>>> e65fe1f2
Synopsis:           The command-line interface for Cabal and Hackage.
Description:
    The \'cabal\' command-line program simplifies the process of managing
    Haskell software by automating the fetching, configuration, compilation
    and installation of Haskell libraries and programs.
homepage:           http://www.haskell.org/cabal/
bug-reports:        https://github.com/haskell/cabal/issues
License:            BSD3
License-File:       LICENSE
Author:             Lemmih <lemmih@gmail.com>
                    Paolo Martini <paolo@nemail.it>
                    Bjorn Bringert <bjorn@bringert.net>
                    Isaac Potoczny-Jones <ijones@syntaxpolice.org>
                    Duncan Coutts <duncan@community.haskell.org>
Maintainer:         cabal-devel@haskell.org
Copyright:          2005 Lemmih <lemmih@gmail.com>
                    2006 Paolo Martini <paolo@nemail.it>
                    2007 Bjorn Bringert <bjorn@bringert.net>
                    2007 Isaac Potoczny-Jones <ijones@syntaxpolice.org>
                    2007-2012 Duncan Coutts <duncan@community.haskell.org>
Category:           Distribution
Build-type:         Custom
Cabal-Version:      >= 1.10
Extra-Source-Files:
  README.md bash-completion/cabal bootstrap.sh changelog
  tests/README.md

  -- Generated with '../Cabal/misc/gen-extra-source-files.sh'
  -- Do NOT edit this section manually; instead, run the script.
  -- BEGIN gen-extra-source-files
  tests/IntegrationTests/custom/common.sh
  tests/IntegrationTests/custom/should_run/plain.err
  tests/IntegrationTests/custom/should_run/plain.sh
  tests/IntegrationTests/custom/should_run/plain/A.hs
  tests/IntegrationTests/custom/should_run/plain/Setup.hs
  tests/IntegrationTests/custom/should_run/plain/plain.cabal
  tests/IntegrationTests/exec/common.sh
  tests/IntegrationTests/exec/should_fail/exit_with_failure_without_args.err
  tests/IntegrationTests/exec/should_fail/exit_with_failure_without_args.sh
  tests/IntegrationTests/exec/should_run/Foo.hs
  tests/IntegrationTests/exec/should_run/My.hs
  tests/IntegrationTests/exec/should_run/adds_sandbox_bin_directory_to_path.out
  tests/IntegrationTests/exec/should_run/adds_sandbox_bin_directory_to_path.sh
  tests/IntegrationTests/exec/should_run/auto_configures_on_exec.out
  tests/IntegrationTests/exec/should_run/auto_configures_on_exec.sh
  tests/IntegrationTests/exec/should_run/can_run_executables_installed_in_sandbox.out
  tests/IntegrationTests/exec/should_run/can_run_executables_installed_in_sandbox.sh
  tests/IntegrationTests/exec/should_run/configures_cabal_to_use_sandbox.sh
  tests/IntegrationTests/exec/should_run/configures_ghc_to_use_sandbox.sh
  tests/IntegrationTests/exec/should_run/my.cabal
  tests/IntegrationTests/exec/should_run/runs_given_command.out
  tests/IntegrationTests/exec/should_run/runs_given_command.sh
  tests/IntegrationTests/freeze/common.sh
  tests/IntegrationTests/freeze/should_run/disable_benchmarks_freezes_bench_deps.sh
  tests/IntegrationTests/freeze/should_run/disable_tests_freezes_test_deps.sh
  tests/IntegrationTests/freeze/should_run/does_not_freeze_nondeps.sh
  tests/IntegrationTests/freeze/should_run/does_not_freeze_self.sh
  tests/IntegrationTests/freeze/should_run/dry_run_does_not_create_config.sh
  tests/IntegrationTests/freeze/should_run/enable_benchmarks_freezes_bench_deps.sh
  tests/IntegrationTests/freeze/should_run/enable_tests_freezes_test_deps.sh
  tests/IntegrationTests/freeze/should_run/freezes_direct_dependencies.sh
  tests/IntegrationTests/freeze/should_run/freezes_transitive_dependencies.sh
  tests/IntegrationTests/freeze/should_run/my.cabal
  tests/IntegrationTests/freeze/should_run/runs_without_error.sh
  tests/IntegrationTests/manpage/common.sh
  tests/IntegrationTests/manpage/should_run/outputs_manpage.sh
  tests/IntegrationTests/multiple-source/common.sh
  tests/IntegrationTests/multiple-source/should_run/finds_second_source_of_multiple_source.sh
  tests/IntegrationTests/multiple-source/should_run/p/Setup.hs
  tests/IntegrationTests/multiple-source/should_run/p/p.cabal
  tests/IntegrationTests/multiple-source/should_run/q/Setup.hs
  tests/IntegrationTests/multiple-source/should_run/q/q.cabal
  tests/IntegrationTests/sandbox-sources/common.sh
  tests/IntegrationTests/sandbox-sources/should_fail/fail_removing_source_thats_not_registered.err
  tests/IntegrationTests/sandbox-sources/should_fail/fail_removing_source_thats_not_registered.sh
  tests/IntegrationTests/sandbox-sources/should_fail/p/Setup.hs
  tests/IntegrationTests/sandbox-sources/should_fail/p/p.cabal
  tests/IntegrationTests/sandbox-sources/should_fail/q/Setup.hs
  tests/IntegrationTests/sandbox-sources/should_fail/q/q.cabal
  tests/IntegrationTests/sandbox-sources/should_run/p/Setup.hs
  tests/IntegrationTests/sandbox-sources/should_run/p/p.cabal
  tests/IntegrationTests/sandbox-sources/should_run/q/Setup.hs
  tests/IntegrationTests/sandbox-sources/should_run/q/q.cabal
  tests/IntegrationTests/sandbox-sources/should_run/remove_nonexistent_source.sh
  tests/IntegrationTests/sandbox-sources/should_run/report_success_removing_source.out
  tests/IntegrationTests/sandbox-sources/should_run/report_success_removing_source.sh
  tests/IntegrationTests/user-config/common.sh
  tests/IntegrationTests/user-config/should_fail/doesnt_overwrite_without_f.err
  tests/IntegrationTests/user-config/should_fail/doesnt_overwrite_without_f.sh
  tests/IntegrationTests/user-config/should_run/overwrites_with_f.out
  tests/IntegrationTests/user-config/should_run/overwrites_with_f.sh
  tests/IntegrationTests/user-config/should_run/runs_without_error.out
  tests/IntegrationTests/user-config/should_run/runs_without_error.sh
  tests/IntegrationTests/user-config/should_run/uses_CABAL_CONFIG.out
  tests/IntegrationTests/user-config/should_run/uses_CABAL_CONFIG.sh
  -- END gen-extra-source-files

source-repository head
  type:     git
  location: https://github.com/haskell/cabal/
  subdir:   cabal-install

Flag old-bytestring
  description:  Use bytestring == 0.9.* and bytestring-builder
  default: False

Flag old-directory
  description:  Use directory < 1.2 and old-time
  default:      False

Flag network-uri
  description:  Get Network.URI from the network-uri package
  default:      True

executable cabal
    main-is:        Main.hs
    ghc-options:    -Wall -fwarn-tabs
    if impl(ghc >= 8.0)
        ghc-options: -Wcompat
                     -Wnoncanonical-monad-instances
                     -Wnoncanonical-monadfail-instances

    other-modules:
        Distribution.Client.BuildTarget
        Distribution.Client.BuildReports.Anonymous
        Distribution.Client.BuildReports.Storage
        Distribution.Client.BuildReports.Types
        Distribution.Client.BuildReports.Upload
        Distribution.Client.Check
        Distribution.Client.ComponentDeps
        Distribution.Client.Config
        Distribution.Client.Configure
        Distribution.Client.Dependency
        Distribution.Client.Dependency.TopDown
        Distribution.Client.Dependency.TopDown.Constraints
        Distribution.Client.Dependency.TopDown.Types
        Distribution.Client.Dependency.Types
        Distribution.Client.Dependency.Modular
        Distribution.Client.Dependency.Modular.Assignment
        Distribution.Client.Dependency.Modular.Builder
        Distribution.Client.Dependency.Modular.Configured
        Distribution.Client.Dependency.Modular.ConfiguredConversion
<<<<<<< HEAD
        Distribution.Client.Dependency.Modular.ConflictSet
=======
>>>>>>> e65fe1f2
        Distribution.Client.Dependency.Modular.Cycles
        Distribution.Client.Dependency.Modular.Dependency
        Distribution.Client.Dependency.Modular.Explore
        Distribution.Client.Dependency.Modular.Flag
        Distribution.Client.Dependency.Modular.Index
        Distribution.Client.Dependency.Modular.IndexConversion
        Distribution.Client.Dependency.Modular.Linking
        Distribution.Client.Dependency.Modular.Log
        Distribution.Client.Dependency.Modular.Message
        Distribution.Client.Dependency.Modular.Package
        Distribution.Client.Dependency.Modular.Preference
        Distribution.Client.Dependency.Modular.PSQ
        Distribution.Client.Dependency.Modular.Solver
        Distribution.Client.Dependency.Modular.Tree
        Distribution.Client.Dependency.Modular.Validate
        Distribution.Client.Dependency.Modular.Var
        Distribution.Client.Dependency.Modular.Version
        Distribution.Client.DistDirLayout
        Distribution.Client.Exec
        Distribution.Client.Fetch
        Distribution.Client.FetchUtils
        Distribution.Client.FileMonitor
        Distribution.Client.Freeze
        Distribution.Client.GenBounds
        Distribution.Client.Get
        Distribution.Client.Glob
        Distribution.Client.GlobalFlags
        Distribution.Client.GZipUtils
        Distribution.Client.Haddock
        Distribution.Client.HttpUtils
        Distribution.Client.IndexUtils
        Distribution.Client.Init
        Distribution.Client.Init.Heuristics
        Distribution.Client.Init.Licenses
        Distribution.Client.Init.Types
        Distribution.Client.Install
        Distribution.Client.InstallPlan
        Distribution.Client.InstallSymlink
        Distribution.Client.JobControl
        Distribution.Client.List
        Distribution.Client.Manpage
<<<<<<< HEAD
        Distribution.Client.MultiPkg
=======
>>>>>>> e65fe1f2
        Distribution.Client.PackageHash
        Distribution.Client.PackageIndex
        Distribution.Client.PackageUtils
        Distribution.Client.ParseUtils
        Distribution.Client.PkgConfigDb
        Distribution.Client.PlanIndex
        Distribution.Client.ProjectBuilding
        Distribution.Client.ProjectConfig
        Distribution.Client.ProjectConfig.Types
        Distribution.Client.ProjectConfig.Legacy
        Distribution.Client.ProjectPlanning
        Distribution.Client.Run
        Distribution.Client.RebuildMonad
        Distribution.Client.Sandbox
        Distribution.Client.Sandbox.Index
        Distribution.Client.Sandbox.PackageEnvironment
        Distribution.Client.Sandbox.Timestamp
        Distribution.Client.Sandbox.Types
        Distribution.Client.Security.HTTP
        Distribution.Client.Setup
        Distribution.Client.SetupWrapper
        Distribution.Client.SrcDist
        Distribution.Client.Tar
        Distribution.Client.Targets
        Distribution.Client.Types
        Distribution.Client.Update
        Distribution.Client.Upload
        Distribution.Client.Utils
        Distribution.Client.Utils.LabeledGraph
        Distribution.Client.Utils.Json
        Distribution.Client.World
        Distribution.Client.Win32SelfUpgrade
        Distribution.Client.Compat.ExecutablePath
        Distribution.Client.Compat.FilePerms
        Distribution.Client.Compat.Process
        Distribution.Client.Compat.Semaphore
        Distribution.Client.Compat.Time
        Paths_cabal_install

    -- NOTE: when updating build-depends, don't forget to update version regexps
    -- in bootstrap.sh.
    build-depends:
        async      >= 2.0      && < 3,
        array      >= 0.4      && < 0.6,
        base       >= 4.5      && < 5,
        binary     >= 0.5      && < 0.9,
        byteable   >= 0.1      && < 0.2,
        bytestring >= 0.9      && < 1,
<<<<<<< HEAD
        Cabal      >= 1.24     && < 1.25,
=======
        Cabal      >= 1.25     && < 1.26,
>>>>>>> e65fe1f2
        containers >= 0.4      && < 0.6,
        cryptohash >= 0.11     && < 0.12,
        filepath   >= 1.3      && < 1.5,
        hashable   >= 1.0      && < 2,
        HTTP       >= 4000.1.5 && < 4000.4,
        mtl        >= 2.2.1    && < 3,
        pretty     >= 1.1      && < 1.2,
        random     >= 1        && < 1.2,
        stm        >= 2.0      && < 3,
        tar        >= 0.5.0.1  && < 0.6,
        time       >= 1.4      && < 1.7,
        zlib       >= 0.5.3    && < 0.7,
        hackage-security >= 0.5 && < 0.6

    if flag(old-bytestring)
      build-depends: bytestring <  0.10.2, bytestring-builder
    else
      build-depends: bytestring >= 0.10.2

    if flag(old-directory)
      build-depends: directory >= 1.1 && < 1.2, old-time >= 1 && < 1.2,
                     process   >= 1.0.1.1  && < 1.1.0.2
    else
      build-depends: directory >= 1.2 && < 1.3,
                     process   >= 1.1.0.2  && < 1.5

    -- NOTE: you MUST include the network dependency even when network-uri
    -- is pulled in, otherwise the constraint solver doesn't have enough
    -- information
    if flag(network-uri)
      build-depends: network-uri >= 2.6 && < 2.7, network >= 2.6 && < 2.7
    else
      build-depends: network     >= 2.4 && < 2.6

    -- Needed for GHC.Generics before GHC 7.6
    if impl(ghc < 7.6)
      build-depends: ghc-prim >= 0.2 && < 0.3

    if os(windows)
      build-depends: Win32 >= 2 && < 3
    else
      build-depends: unix >= 2.5 && < 2.8

    if arch(arm) && impl(ghc < 7.6)
       -- older ghc on arm does not support -threaded
       cc-options:  -DCABAL_NO_THREADED
    else
       ghc-options: -threaded

    c-sources: cbits/getnumcores.c
    default-language: Haskell2010

-- Small, fast running tests.
Test-Suite unit-tests
  type: exitcode-stdio-1.0
  main-is: UnitTests.hs
  hs-source-dirs: tests, .
  ghc-options: -Wall -fwarn-tabs
  other-modules:
    UnitTests.Distribution.Client.ArbitraryInstances
    UnitTests.Distribution.Client.Targets
    UnitTests.Distribution.Client.Compat.Time
    UnitTests.Distribution.Client.Dependency.Modular.PSQ
    UnitTests.Distribution.Client.Dependency.Modular.Solver
    UnitTests.Distribution.Client.Dependency.Modular.DSL
    UnitTests.Distribution.Client.FileMonitor
    UnitTests.Distribution.Client.Glob
    UnitTests.Distribution.Client.GZipUtils
    UnitTests.Distribution.Client.Sandbox
    UnitTests.Distribution.Client.Sandbox.Timestamp
    UnitTests.Distribution.Client.Tar
    UnitTests.Distribution.Client.UserConfig
    UnitTests.Distribution.Client.ProjectConfig
    UnitTests.Options
  build-depends:
        base,
        array,
        bytestring,
        Cabal,
        containers,
        mtl,
        pretty,
        process,
        directory,
        filepath,
        hashable,
        stm,
        tar,
        time,
        HTTP,
        zlib,
        binary,
        random,
        hackage-security,
        tasty,
        tasty-hunit,
        tasty-quickcheck,
        tagged,
        QuickCheck >= 2.8.2

  if flag(old-directory)
    build-depends: old-time

  if flag(network-uri)
    build-depends: network-uri >= 2.6, network >= 2.6
  else
    build-depends: network-uri < 2.6, network < 2.6

  if impl(ghc < 7.6)
    build-depends: ghc-prim >= 0.2 && < 0.3

  if os(windows)
    build-depends: Win32
  else
    build-depends: unix

  if arch(arm)
    cc-options:  -DCABAL_NO_THREADED
  else
    ghc-options: -threaded
  default-language: Haskell2010

-- Slow solver tests
Test-Suite solver-quickcheck
  type: exitcode-stdio-1.0
  main-is: SolverQuickCheck.hs
  hs-source-dirs: tests, .
  ghc-options: -Wall -fwarn-tabs
  other-modules:
    UnitTests.Distribution.Client.Dependency.Modular.DSL
    UnitTests.Distribution.Client.Dependency.Modular.QuickCheck
  build-depends:
        base,
        array,
        bytestring,
        Cabal,
        containers,
        mtl,
        pretty,
        process,
        directory,
        filepath,
        hashable,
        stm,
        tar,
        time,
        HTTP,
        zlib,
        binary,
        random,
        hackage-security,
        tasty,
        tasty-quickcheck,
        QuickCheck >= 2.8.2,
        pretty-show

  if flag(old-directory)
    build-depends: old-time

  if flag(network-uri)
    build-depends: network-uri >= 2.6, network >= 2.6
  else
    build-depends: network-uri < 2.6, network < 2.6

  if impl(ghc < 7.6)
    build-depends: ghc-prim >= 0.2 && < 0.3

  if os(windows)
    build-depends: Win32
  else
    build-depends: unix

  if arch(arm)
    cc-options:  -DCABAL_NO_THREADED
  else
    ghc-options: -threaded
  default-language: Haskell2010

test-suite integration-tests
  type: exitcode-stdio-1.0
  hs-source-dirs: tests
  main-is: IntegrationTests.hs
  build-depends:
    Cabal,
    async,
    base,
    bytestring,
    directory,
    filepath,
    process,
    regex-posix,
    tasty,
    tasty-hunit

  if os(windows)
    build-depends: Win32 >= 2 && < 3
  else
    build-depends: unix >= 2.5 && < 2.8

  if arch(arm)
    cc-options:  -DCABAL_NO_THREADED
  else
    ghc-options: -threaded

  ghc-options: -Wall
  default-language: Haskell2010

custom-setup
  setup-depends: Cabal >= 1.25,
                 base,
                 process   >= 1.1.0.1  && < 1.5,
                 filepath   >= 1.3      && < 1.5<|MERGE_RESOLUTION|>--- conflicted
+++ resolved
@@ -1,9 +1,5 @@
 Name:               cabal-install
-<<<<<<< HEAD
-Version:            1.24.0.0
-=======
 Version:            1.25.0.0
->>>>>>> e65fe1f2
 Synopsis:           The command-line interface for Cabal and Hackage.
 Description:
     The \'cabal\' command-line program simplifies the process of managing
@@ -146,10 +142,7 @@
         Distribution.Client.Dependency.Modular.Builder
         Distribution.Client.Dependency.Modular.Configured
         Distribution.Client.Dependency.Modular.ConfiguredConversion
-<<<<<<< HEAD
         Distribution.Client.Dependency.Modular.ConflictSet
-=======
->>>>>>> e65fe1f2
         Distribution.Client.Dependency.Modular.Cycles
         Distribution.Client.Dependency.Modular.Dependency
         Distribution.Client.Dependency.Modular.Explore
@@ -191,10 +184,7 @@
         Distribution.Client.JobControl
         Distribution.Client.List
         Distribution.Client.Manpage
-<<<<<<< HEAD
         Distribution.Client.MultiPkg
-=======
->>>>>>> e65fe1f2
         Distribution.Client.PackageHash
         Distribution.Client.PackageIndex
         Distribution.Client.PackageUtils
@@ -243,11 +233,7 @@
         binary     >= 0.5      && < 0.9,
         byteable   >= 0.1      && < 0.2,
         bytestring >= 0.9      && < 1,
-<<<<<<< HEAD
-        Cabal      >= 1.24     && < 1.25,
-=======
         Cabal      >= 1.25     && < 1.26,
->>>>>>> e65fe1f2
         containers >= 0.4      && < 0.6,
         cryptohash >= 0.11     && < 0.12,
         filepath   >= 1.3      && < 1.5,
