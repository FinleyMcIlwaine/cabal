--- conflicted
+++ resolved
@@ -124,12 +124,8 @@
       let
           sortGoals = case goalOrder sc of
                         Nothing -> goalChoiceHeuristics .
-<<<<<<< HEAD
-                                   P.deferSetupChoices .
-=======
                                    heuristicsTree .
                                    P.deferSetupExeChoices .
->>>>>>> 9b1939e7
                                    P.deferWeakFlagChoices .
                                    P.preferBaseGoalChoice
                         Just order -> P.firstGoal .
