--- conflicted
+++ resolved
@@ -60,12 +60,8 @@
          ( LocalBuildInfo(..), ComponentLocalBuildInfo(..) )
 import Distribution.Simple.Utils
 import Distribution.Simple.BuildPaths
-<<<<<<< HEAD
-import Distribution.System ( Arch(..), buildOS, OS(..), Platform, platformFromTriple )
-=======
 import Distribution.System
          ( Arch(..), buildOS, OS(..), Platform, platformFromTriple )
->>>>>>> 81f98998
 import Distribution.Text ( display, simpleParse )
 import Distribution.Utils.NubList ( toNubListR )
 import Distribution.Verbosity
@@ -542,8 +538,4 @@
 showOsString Windows = "mingw32"
 showOsString OSX     = "darwin"
 showOsString Solaris = "solaris2"
-<<<<<<< HEAD
-showOsString other   = display other
-=======
-showOsString other   = display other
->>>>>>> 81f98998
+showOsString other   = display other