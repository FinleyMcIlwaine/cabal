--- conflicted
+++ resolved
@@ -1,8 +1,4 @@
-<<<<<<< HEAD
-{-# LANGUAGE CPP, DeriveGeneric #-}
-=======
 {-# LANGUAGE DeriveGeneric #-}
->>>>>>> 81f98998
 -----------------------------------------------------------------------------
 -- |
 -- Module      :  Distribution.Client.BuildTargets
@@ -134,11 +130,7 @@
      -- | A specific file within a specific component.
      --
    | BuildTargetFile ComponentName FilePath
-<<<<<<< HEAD
-  deriving (Show,Eq,Generic)
-=======
   deriving (Eq, Show, Generic)
->>>>>>> 81f98998
 
 instance Binary BuildTarget
 
@@ -251,11 +243,7 @@
 
 showBuildTarget :: QualLevel -> PackageId -> BuildTarget -> String
 showBuildTarget ql pkgid bt =
-<<<<<<< HEAD
-    showUserBuildTarget (renderBuildTarget ql pkgid bt)
-=======
     showUserBuildTarget (renderBuildTarget ql bt pkgid)
->>>>>>> 81f98998
 
 
 -- ------------------------------------------------------------
@@ -337,13 +325,13 @@
             . partition (\g -> length g > 1)
             . groupBy (equating fst)
             . sortBy (comparing fst)
-            . map (\t -> (renderBuildTarget ql pkgid t, t))
+            . map (\t -> (renderBuildTarget ql t pkgid, t))
 
 data QualLevel = QL1 | QL2 | QL3
   deriving (Enum, Show)
 
-renderBuildTarget :: QualLevel -> PackageId -> BuildTarget -> UserBuildTarget
-renderBuildTarget ql pkgid target =
+renderBuildTarget :: QualLevel -> BuildTarget -> PackageId -> UserBuildTarget
+renderBuildTarget ql target pkgid =
     case ql of
       QL1 -> UserBuildTargetSingle s1        where  s1          = single target
       QL2 -> UserBuildTargetDouble s1 s2     where (s1, s2)     = double target
