--- conflicted
+++ resolved
@@ -1,9 +1,5 @@
 name: Cabal
-<<<<<<< HEAD
-version: 1.24.0.0
-=======
 version: 1.25.0.0
->>>>>>> e65fe1f2
 copyright: 2003-2006, Isaac Jones
            2005-2011, Duncan Coutts
 license: BSD3
